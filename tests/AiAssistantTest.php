--- conflicted
+++ resolved
@@ -3,44 +3,267 @@
 declare(strict_types=1);
 
 use CreativeCrafts\LaravelAiAssistant\AiAssistant;
-<<<<<<< HEAD
-=======
-use CreativeCrafts\LaravelAiAssistant\AppConfig;
-use CreativeCrafts\LaravelAiAssistant\Exceptions\InvalidApiKeyException;
-use Illuminate\Support\Facades\Config;
-use OpenAI\Client;
-
-it('throws InvalidApiKeyException if the API key or organization is invalid', function () {
-    Config::set('ai-assistant.api_key', '');
-    Config::set('ai-assistant.organization', '');
-    AppConfig::openAiClient();
-})->throws(InvalidApiKeyException::class, 'Invalid OpenAI API key or organization.');
->>>>>>> 2c941cba
-
-it('returns a mocked OpenAI client when the configuration is valid', function () {
-    Config::set('ai-assistant.api_key', 'valid-api-key');
-    Config::set('ai-assistant.organization', 'valid-organization');
-    $mockedClient = Mockery::mock(Client::class);
-    $client = AppConfig::openAiClient($mockedClient);
-
-    expect($client)->toBe($mockedClient);
-});
-
-it('can translate english text to different language such as swedish', function () {
-    $mock = $this->createMock(AiAssistant::class);
-    $mock->method('translateTo')->willReturn('Hur mår du?');
-
-    self::assertEquals('Hur mår du?', $mock->translateTo('swedish'));
-})->group('translation');
-
-it('can draft a blog', function () {
-    $response = 'Artificial Intelligence (AI) is a rapidly growing field of technology that is revolutionizing the way we interact with the world around us. From self-driving cars to voice-activated home assistants, AI is making our lives easier and more efficient. But what exactly is AI, and how is it changing our lives?
-AI is a branch of computer science that focuses on creating intelligent machines that can think and act like humans. AI systems are designed to learn from their environment and make decisions based on what they learn. This means that AI can be used to automate tasks, such as recognizing faces or driving cars, and can even be used to create new products and services.
-AI is already being used in a variety of industries, from healthcare to finance. In healthcare, AI is being used to diagnose diseases and provide personalized treatments. In finance, AI is being used to detect fraud and improve customer service. AI is also being used in retail to create personalized shopping experiences and in manufacturing to automate tasks and increase efficiency.
-AI is also being used to improve our lives in more subtle ways.';
-
-    $mock = $this->createMock(AiAssistant::class);
-    $mock->method('draft')->willReturn($response);
-
-    self::assertEquals($response, $mock->draft());
-})->group('draft');+use CreativeCrafts\LaravelAiAssistant\DataTransferObjects\CustomFunctionData;
+use CreativeCrafts\LaravelAiAssistant\Services\AssistantService;
+use org\bovigo\vfs\vfsStream;
+
+covers(AiAssistant::class);
+
+beforeEach(function () {
+    $this->clientMock = Mockery::mock(AssistantService::class);
+    $this->prompt = 'Test prompt';
+    $this->aiAssistant = new AiAssistant($this->prompt);
+});
+
+it('can accept a prompt', function () {
+    $aiAssistant = AiAssistant::acceptPrompt('New prompt');
+
+    $reflection = new ReflectionClass($aiAssistant);
+    $property = $reflection->getProperty('prompt');
+    $property->setAccessible(true);
+
+    expect($aiAssistant)->toBeInstanceOf(AiAssistant::class)
+        ->and($property->getValue($aiAssistant))->toBe('New prompt');
+});
+
+it('can set client service', function () {
+    $this->aiAssistant->client($this->clientMock);
+
+    $reflection = new ReflectionClass($this->aiAssistant);
+    $property = $reflection->getProperty('client');
+    $property->setAccessible(true);
+
+    expect($property->getValue($this->aiAssistant))->toBe($this->clientMock);
+});
+
+it('can generate a draft', function () {
+    $this->aiAssistant->client($this->clientMock);
+    $this->clientMock->shouldReceive('textCompletion')
+        ->once()
+        ->andReturn('Generated draft');
+
+    $draft = $this->aiAssistant->draft();
+
+    expect($draft)->toBe('Generated draft');
+});
+
+it('can translate the prompt to a specific language', function () {
+    $this->aiAssistant->client($this->clientMock);
+    $this->clientMock->shouldReceive('textCompletion')
+        ->once()
+        ->andReturn('Translated text');
+
+    $translatedText = $this->aiAssistant->translateTo('Spanish');
+    expect($translatedText)->toBe('Translated text');
+});
+
+it('can respond to chat prompts', function () {
+    $this->aiAssistant->client($this->clientMock);
+    $this->clientMock->shouldReceive('chatTextCompletion')
+        ->once()
+        ->andReturn([
+        'choices' => [
+            ['message' => ['content' => 'Chat response']],
+        ],
+    ]);
+
+    $response = $this->aiAssistant->andRespond();
+    expect($response['choices'][0]['message']['content'])->toBe('Chat response');
+});
+
+it('can process chat with custom function', function () {
+    $this->aiAssistant->client($this->clientMock);
+
+    $customFunctionData = mock(CustomFunctionData::class);
+    $customFunctionData->shouldReceive('toArray')
+        ->once()
+        ->andReturn(['function' => 'data']);
+
+    $this->clientMock->shouldReceive('chatTextCompletion')
+        ->once()
+        ->andReturn([
+        'choices' => [
+            ['message' => ['content' => 'Chat response with function']],
+        ],
+    ]);
+
+    $response = $this->aiAssistant->withCustomFunction($customFunctionData);
+    expect($response['choices'][0]['message']['content'])->toBe('Chat response with function');
+});
+
+it('can correct spelling and grammar', function () {
+    $this->aiAssistant->client($this->clientMock);
+
+    $this->clientMock->shouldReceive('chatTextCompletion')
+        ->once()
+        ->andReturn([
+            'choices' => [
+                ['message' => ['content' => 'Corrected text']]
+            ]
+        ]);
+
+    $correctedText = $this->aiAssistant->spellingAndGrammarCorrection();
+
+    expect($correctedText)->toBe('Corrected text');
+});
+
+it('can improve writing', function () {
+    $this->aiAssistant->client($this->clientMock);
+    $this->clientMock->shouldReceive('chatTextCompletion')
+        ->once()
+        ->andReturn([
+            'choices' => [
+                ['message' => ['content' => 'Improved text']]
+            ]
+        ]);
+
+    $improvedText = $this->aiAssistant->improveWriting();
+
+    expect($improvedText)->toBe('Improved text');
+});
+
+it('can transcribe audio to text with vfsStream', function () {
+    // Set up virtual file system
+    vfsStream::setup('root', null, ['testfile.mp3' => 'audio data']);
+    $filePath = vfsStream::url('root/testfile.mp3');
+
+    $this->aiAssistant = AiAssistant::acceptPrompt($filePath);
+    $this->aiAssistant->client($this->clientMock);
+
+    $this->clientMock->shouldReceive('transcribeTo')
+        ->once()
+        ->andReturn('Transcribed text');
+
+    $transcription = $this->aiAssistant->transcribeTo('en', 'Optional prompt');
+
+    expect($transcription)->toBe('Transcribed text');
+});
+
+it('can transcribe audio to text', function () {
+    // Set up virtual file system
+    vfsStream::setup('root', null, ['testfile.mp3' => 'audio data']);
+    $filePath = vfsStream::url('root/testfile.mp3');
+
+    $this->aiAssistant = AiAssistant::acceptPrompt($filePath);
+    $this->aiAssistant->client($this->clientMock);
+
+     $this->clientMock->shouldReceive('translateTo')
+        ->once()
+        ->andReturn('Transcribe audio text');
+
+    $translatedAudio = $this->aiAssistant->translateAudioTo();
+    expect($translatedAudio)->toBe('Transcribe audio text');
+});
+
+it('can process text completion', function () {
+    $this->aiAssistant->client($this->clientMock);
+
+    $this->clientMock->shouldReceive('textCompletion')
+        ->once()
+        ->andReturn('Completed text');
+
+    $completedText = $this->aiAssistant->draft();
+    expect($completedText)->toBe('Completed text');
+});
+
+it('can process chat text completion', function () {
+    $this->aiAssistant->client($this->clientMock);
+
+    $this->clientMock->shouldReceive('chatTextCompletion')
+        ->once()
+        ->andReturn([
+        'choices' => [
+            ['message' => ['content' => 'Completed chat']],
+        ],
+    ]);
+
+    $response = $this->aiAssistant->andRespond();
+    expect($response['choices'][0]['message']['content'])->toBe('Completed chat');
+});
+
+it('can instantiate AiAssistant with a prompt', function () {
+    $prompt = 'Sample prompt';
+    $client = mock(AssistantService::class)
+        ->shouldReceive('textCompletion')
+        ->andReturn('Generated Draft')
+        ->getMock();
+
+    $aiAssistant = new AiAssistant($prompt);
+    $aiAssistant->client($client);
+
+    expect($aiAssistant)
+        ->toBeInstanceOf(AiAssistant::class)
+        ->and($aiAssistant->draft())->toBeString();
+});
+
+it('calls streamedCompletion when stream is enabled', function () {
+    $prompt = 'Streamed prompt';
+
+    $client = mock(AssistantService::class)
+        ->shouldReceive('streamedCompletion')
+        ->once()
+        ->andReturn('Streamed Draft')
+        ->getMock();
+
+    $aiAssistant = new AiAssistant($prompt);
+    $aiAssistant->client($client);
+
+    $reflection = new ReflectionClass($aiAssistant);
+    $textGeneratorConfigProperty = $reflection->getProperty('textGeneratorConfig');
+    $textGeneratorConfigProperty->setAccessible(true);
+    $textGeneratorConfigProperty->setValue($aiAssistant, ['stream' => true]);
+
+    expect($aiAssistant->draft())->toBe('Streamed Draft');
+});
+
+it('calls textCompletion when stream is disabled', function () {
+    $prompt = 'Regular prompt';
+
+    $client = mock(AssistantService::class)
+        ->shouldReceive('textCompletion')
+        ->once()
+        ->andReturn('Regular Draft')
+        ->getMock();
+
+    $aiAssistant = new AiAssistant($prompt);
+    $aiAssistant->client($client);
+
+    $reflection = new ReflectionClass($aiAssistant);
+    $textGeneratorConfigProperty = $reflection->getProperty('textGeneratorConfig');
+    $textGeneratorConfigProperty->setAccessible(true);
+
+    $config = $textGeneratorConfigProperty->getValue($aiAssistant);
+    unset($config['stream']);
+    $textGeneratorConfigProperty->setValue($aiAssistant, $config);
+
+    expect($aiAssistant->draft())->toBe('Regular Draft');
+});
+
+it('returns text from the first choice when draft is called', function () {
+    $client = mock(AssistantService::class)
+        ->shouldReceive('textCompletion')
+        ->once()
+        ->andReturn('Hello, world!')
+        ->getMock();
+
+    $aiAssistant = new AiAssistant('prompt');
+    $aiAssistant->client($client);
+    $result = $aiAssistant->draft();
+
+    expect($result)->toBe('Hello, world!');
+});
+
+it('handles empty choices gracefully when draft is called', function () {
+    $client = mock(AssistantService::class)
+        ->shouldReceive('textCompletion')
+        ->once()
+        ->andReturn('')
+        ->getMock();
+
+    $aiAssistant = new AiAssistant('prompt');
+    $aiAssistant->client($client);
+
+    $result = $aiAssistant->draft();
+
+    expect($result)->toBe('');
+});